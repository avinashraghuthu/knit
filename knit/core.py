from __future__ import absolute_import, division, print_function

import os
import logging
import socket
import select
import signal
import platform
import requests
import socket
from subprocess import Popen, PIPE, call
import struct
import time

from .conf import get_config, DEFAULT_KNIT_HOME
from .env import CondaCreator
from .exceptions import KnitException, YARNException
from .yarn_api import YARNAPI

from py4j.protocol import Py4JError
from py4j.java_gateway import JavaGateway, GatewayClient

logger = logging.getLogger(__name__)
on_windows = platform.system() == "Windows"


def read_int(stream):
    length = stream.read(4)
    if not length:
        raise EOFError
    return struct.unpack("!i", length)[0]


class Knit(object):
    """
    Connection to HDFS/YARN. Launches a single "application" master with a
    number of worker containers.
    
    Parameter definition (nn, nn_port, rm, rm_port): those parameters given
    to __init__ take priority. If autodetect=True, Knit will attempt to fill
    out the others from system configuration files; fallback values are provided
    if this fails.

    Parameters
    ----------
    nn: str
        Namenode hostname/ip
    nn_port: int
        Namenode Port (default: 9000)
    rm: str
        Resource Manager hostname
    rm_port: int
        Resource Manager port (default: 8088)
    lang: str
        Environment variable language setting, required for ``click`` to
        successfully read from the shell. (default: 'C.UTF-8')
    user: str ('root')
        The user name from point of view of HDFS. This is only used when
        checking for the existence of knit files on HDFS, since they are stored
        in the user's home directory.
    hdfs_home: str
        Explicit location of a writable directory in HDFS to store files. 
        Defaults to the user 'home': hdfs://user/<username>/
    replication_factor: int (3)
        replication factor for files upload to HDFS (default: 3)
    autodetect: bool
        Autodetect configuration
    upload_always: bool(=False)
        If True, will upload conda environment zip always; otherwise will
        attempt to check for the file's existence in HDFS (using the hdfs3
        library, if present) and not upload if that matches the existing local
        file in size and is newer.
    knit_home: str
        Location of knit's jar
    hdfs: HDFileSystem instance or None
        Used for checking files in HDFS.

    Note: for now, only one Knit instance can live in a single process because
    of how py4j interfaces with the JVM.

    Examples
    --------

    >>> k = Knit()
    >>> app_id = k.start('sleep 100', num_containers=5, memory=1024)
    """

    JAR_FILE = "knit-1.0-SNAPSHOT.jar"
    JAVA_APP = "io.continuum.knit.Client"

    def __init__(self, autodetect=True, upload_always=False, hdfs_home=None,
                 knit_home=DEFAULT_KNIT_HOME, hdfs=None, pars=None,
                 **kwargs):

        self.conf = get_config(autodetect=autodetect, pars=pars, **kwargs)

        if self.conf.get('yarn.http.policy', '').upper() == "HTTPS_ONLY":
            self.yarn_api = YARNAPI(self.conf['rm'], self.conf['rm_port_https'],
                                    scheme='https')
        else:
            self.yarn_api = YARNAPI(self.conf['rm'], self.conf['rm_port'])

        self.KNIT_HOME = knit_home
        self.upload_always = upload_always
<<<<<<< HEAD
=======
        self.lang = self.conf.get('lang', 'C.UTF-8')
>>>>>>> d8646cb7
        self.hdfs_home = hdfs_home or self.conf.get(
            'dfs.user.home.base.dir', '/user/' + self.conf['user'])

        # must set KNIT_HOME ENV for YARN App
        os.environ['KNIT_HOME'] = self.KNIT_HOME
        os.environ['REPLICATION_FACTOR'] = str(self.conf['replication_factor'])
        os.environ['HDFS_KNIT_DIR'] = self.hdfs_home

        self.client = None
        self.master = None
        self.app_id = None
        self.proc = None
        self.hdfs = hdfs

    def __str__(self):
        return "Knit<RM={0}:{1}>".format(self.conf['rm'], self.conf['rm_port'])

    __repr__ = __str__

    @property
    def JAR_FILE_PATH(self):
        return os.path.join(self.KNIT_HOME, self.JAR_FILE)

    def _pre_flight_checks(self, num_containers, virtual_cores, memory, env,
                           files, queue):
        """Some checks to see if app is possible to schedule

        This depends on YARN's allocations reporting, which do not necessarily
        reflect the true amount of resources on the cluster. Other failure
        modes, such as full disc, are not likely to be caught here.
        """
        try:
            # check response from RM
            met = self.yarn_api.cluster_metrics()
        except YARNException:
            raise
        except requests.ConnectionError:
            raise KnitException('No response from RM ' + self.yarn_api.url)
        if met['activeNodes'] < 1:
            raise KnitException('No name-nodes active')
        # What if we simply don't have the full yarn-site.xml available?
        mmin = int(self.conf.get('yarn.scheduler.minimum-allocation-mb', 1024))
        # 300MB default allocation for AM in client.scala
        mem = (max(300, mmin) + num_containers * max(memory, mmin))
        if met['availableMB'] < mem:
            raise KnitException('Memory estimate for app (%iMB) exceeds cluster'
                                ' capacity (%iMB)' % (mem, met['availableMB']))
        c = 1 + num_containers * virtual_cores
        if met['availableVirtualCores'] < c:
            raise KnitException('vCPU request for app (%i) exceeds cluster capa'
                                'city (%i)' % (c, met['availableVirtualCores']))
        nodes = self.yarn_api.nodes()
        if all((max(mmin, memory) > n['availMemoryMB']) and
               (virtual_cores > n['availableVirtualCores'])
               for n in nodes):
            # cannot test without multiple nodemanagers
            raise KnitException('No NodeManager can fit any single container')
        if self.hdfs:
            df = self.hdfs.df()
            cap = (df['capacity'] - df['used']) // 2**20
            fs = [self.JAR_FILE_PATH] + files
            if env:
                fs.append(env)
            need = sum(os.stat(f).st_size for f in fs) // 2**20
            # NB: if replication > 1 this might not be enough
            if cap < need:
                raise KnitException('HDFS space requirement (%iMB) exceeds'
                                    'capacity (%iMB)' % (need, cap))

    def start(self, cmd, num_containers=1, virtual_cores=1, memory=128, env="",
              files=[], app_name="knit", queue="default", checks=True):
        """
        Method to start a yarn app with a distributed shell

        Parameters
        ----------
        cmd: str
            command to run in each yarn container
        num_containers: int
            Number of containers YARN should request (default: 1)
            * A container should be requested with the number of cores it can
              saturate, i.e.
            * the average number of threads it expects to have runnable at a
              time.
        virtual_cores: int
            Number of virtual cores per container (default: 1)
            * A node's capacity should be configured with virtual cores equal to
            * its number of physical cores.
        memory: int
            Memory per container (default: 128)
            * The unit for memory is megabytes.
        env: string
            Full Path to zipped Python environment
        files: list
            list of files to be include in each container
        app_name: String
            Application name shown in YARN (default: "knit")
        queue: String
            RM Queue to use while scheduling (default: "default")
        checks: bool=True
            Whether to run pre-flight checks before submitting app to YARN

        Returns
        -------
        applicationId: str
            A yarn application ID string
        """
        if self.app_id:
            raise ValueError('Already started')
        if not isinstance(memory, int):
            raise KnitException("Memory argument must be an integer")
        if files:
            if not isinstance(files, list):
                raise KnitException("File argument must be a list of strings")

        if checks:
            self._pre_flight_checks(num_containers, virtual_cores, memory, env,
                                    files, queue)
        # From https://github.com/apache/spark/blob/d83c2f9f0b08d6d5d369d9fae04cdb15448e7f0d/python/pyspark/java_gateway.py
        # thank you spark

        # Start a socket that will be used by PythonGatewayServer to communicate its port to us
        callback_socket = socket.socket(socket.AF_INET, socket.SOCK_STREAM)
        callback_socket.bind(('127.0.0.1', 0))
        callback_socket.listen(1)
        callback_host, callback_port = callback_socket.getsockname()

        if not os.path.exists(self.JAR_FILE_PATH):
            raise KnitException('JAR file %s does not exists - please build'
                                ' with maven' % self.JAR_FILE_PATH)
        args = ["hadoop", "jar", self.JAR_FILE_PATH, self.JAVA_APP,
                "--callbackHost", str(callback_host), "--callbackPort",
                str(callback_port)]

        # Launch the Java gateway.
        # We open a pipe to stdin so that the Java gateway can die when the pipe is broken
        if not on_windows:
            # Don't send ctrl-c / SIGINT to the Java gateway:
            def preexec_func():
                signal.signal(signal.SIGINT, signal.SIG_IGN)
            proc = Popen(args, stdin=PIPE, preexec_fn=preexec_func)
        else:
            # preexec_fn not supported on Windows
            proc = Popen(args, stdin=PIPE)
        self.proc = proc
        gateway_port = None
        # We use select() here in order to avoid blocking indefinitely if the
        # subprocess dies before connecting
        long_timeout = 60
        while gateway_port is None and proc.poll() is None and long_timeout > 0:
            timeout = 1  # (seconds)
            readable, _, _ = select.select([callback_socket], [], [], timeout)
            if callback_socket in readable:
                gateway_connection = callback_socket.accept()[0]
                # Determine which ephemeral port the server started on:
                gateway_port = read_int(gateway_connection.makefile(mode="rb"))
                gateway_connection.close()
                callback_socket.close()
            long_timeout -= 1

        if gateway_port is None:
            raise Exception("The JVM Knit client failed to launch successfully."
                            " Check that java is installed and the Knit JAR"
                            " file exists.")

        gateway = JavaGateway(GatewayClient(port=gateway_port), auto_convert=True)
        self.client = gateway.entry_point
        self.client_gateway = gateway
        upload = self.check_env_needs_upload(env)

        self.app_id = self.client.start(env, ','.join(files), app_name, queue,
                                        str(upload), self.lang)

        long_timeout = 100
        master_rpcport = -1
        while master_rpcport == -1:
            master_rpcport = self.client.masterRPCPort()
            time.sleep(0.2)
            long_timeout -= 0.2
            if long_timeout < 0:
                break

        if master_rpcport in [-1, 'N/A']:
            raise Exception(
"""The application master JVM process failed to report back. This can mean:
 - that the YARN cluster cannot scheduler adequate resources - check
   k.yarn_api.cluster_metrics() and other diagnostic methods;
 - that the ApplicationMaster crashed - check the application logs, k.logs();
 - that the cluster is otherwise unhealthy - check the RM and NN logs 
   (use k.yarn_api.system_logs() to find these on a one-node system
""")
        master_rpchost = self.client.masterRPCHost()

        gateway = JavaGateway(GatewayClient(
            address=master_rpchost, port=master_rpcport), auto_convert=True)
        self.master = gateway.entry_point
        self.master.init(env, ','.join(files), cmd, num_containers,
                         virtual_cores, memory)

        return self.app_id

    def add_containers(self, num_containers=1, virtual_cores=1, memory=128):
        """
        Method to add containers to an already running yarn app

        num_containers: int
            Number of containers YARN should request (default: 1)
            * A container should be requested with the number of cores it can
              saturate, i.e.
            * the average number of threads it expects to have runnable at a
              time.
        virtual_cores: int
            Number of virtual cores per container (default: 1)
            * A node's capacity should be configured with virtual cores equal to
            * its number of physical cores.
        memory: int
            Memory per container (default: 128)
            * The unit for memory is megabytes.
        """
        self.master.addContainers(num_containers, virtual_cores, memory)

    def get_containers(self):
        """
        Method to return active containers

        Returns
        -------
        container_list: List
            List of dicts with each container's details

        """
        return self.yarn_api.app_containers(self.app_id)

    def get_container_statuses(self):
        """Get status info for each container

        Returns dict where the values are the raw text output.
        """
        return {c['id']: c['state'] for c in self.get_containers()}

    def remove_containers(self, container_id):
        """
        Method to remove containers from a running yarn app

            Calls removeContainers in ApplicationMaster.scala

        Be careful removing the ...0001 container.  This is where the
        applicationMaster is running

        Parameters
        ----------
        container_id: str

        Returns
        -------
        None

        """
        if container_id not in self.get_container_statuses():
            raise KnitException('Attempt to remove container nor owned by this'
                                'app: ' + container_id)
        self.master.removeContainer(str(container_id))

    @staticmethod
    def create_env(env_name, packages=None, remove=False,
                   channels=None, conda_pars=None):
        """
        Create zipped directory of a conda environment

        Parameters
        ----------
        env_name : str
        packages : list
        conda_root: str
            Location of conda installation. If None, will download miniconda and
            produce an isolated environment.
        remove : bool
            remove possible conda environment before creating
        channels : list of str
            conda channels to use (defaults to your conda setup)
        conda_pars: dict
            Further pars to pass to CondaCreator

        Returns
        -------
        path: str
            path to zipped conda environment

        Examples
        --------

        >>> k = Knit()
        >>> pkg_path = k.create_env(env_name='dev',
        ...                         packages=['distributed', 'dask', 'pandas'])
        """

        channels = channels or []
        c = CondaCreator(channels=channels, **(conda_pars or {}))
        return c.create_env(env_name, packages=packages, remove=remove)

    def logs(self, shell=False):
        """
        Collect logs from RM (if running)
        With shell=True, collect logs from HDFS after job completion

        Parameters
        ----------
        shell: bool
             Shell out to yarn CLI (default False)

        Returns
        -------
        log: dictionary
            logs from each container (when possible)
        """
        return self.yarn_api.logs(self.app_id, shell=shell)

    def print_logs(self, shell=False):
        """print out a more console-friendly version of logs()"""
        for l, v in self.logs(shell).items():
            print('Container ', l, ', id ', v.get('id', 'None'), '\n')
            for part in ['stdout', 'stderr']:
                print('##', part, '##')
                print(v[part])

    def wait_for_completion(self, timeout=10):
        """
        Wait for completion of the yarn application
        
        Returns
        -------
        bool:
            True if successful, False otherwise
        """
        cur_status = self.runtime_status()
        while cur_status not in ['FAILED', 'KILLED', 'FINISHED']:
            time.sleep(0.2)
            timeout -= 0.2
            cur_status = self.runtime_status()
            if timeout < 0:
                break

        return timeout > 0

    def kill(self):
        """
        Method to kill a yarn application

        Returns
        -------
        bool:
            True if successful, False otherwise.
        """
        if self.client is None:
            # never started, can't stop - should be warning or exception?
            return False
        try:
            self.client.kill()
        except Py4JError:
            logger.debug("Error while attempting to kill", exc_info=1)
            # fallback
            self.yarn_api.kill(self.app_id)
        if self.proc is not None:
            self.client_gateway.shutdown()
            if on_windows:
                call(["cmd", "/c", "taskkill", "/f", "/t", "/pid",
                      str(self.proc.pid)])
            self.proc.terminate()
            self.proc.communicate()
            self.proc = None
        out = self.runtime_status() == 'KILLED'
        return out

    def __del__(self):
        if self.app_id is not None:
            try:
                self.kill()
            except:
                pass

    def status(self):
        """ Get status of an application

        Returns
        -------
        log: dictionary
            status of application
        """
        return self.yarn_api.apps_info(self.app_id)
    
    def runtime_status(self):
        """ Get runtime status of an application

        Returns
        -------
        str:
            status of application
        """
        try:
            return self.yarn_api.state(self.app_id)
        except:
            return "NONE"

    def list_envs(self):
        """List knit conda environments already in HDFS
        
        Looks staging directory for zip-files
        
        Returns: list of dict
            Details for each zip-file."""
        if self.hdfs:
            files = self.hdfs.ls(self.hdfs_home + '/.knitDeps/', True)
            return [f for f in files if f['name'].endswith('.zip')]
        else:
            raise ImportError('Set the `hdfs` attribute to be able to list'
                              'environments.')

    def check_env_needs_upload(self, env_path):
        """Upload is needed if zip file does not exist in HDFS or is older"""
        if not env_path:
            return False
        if self.upload_always:
            return True
        fn = (self.hdfs_home + '/.knitDeps/' + os.path.basename(env_path))
        if self.hdfs and self.hdfs.exists(fn):
            st = os.stat(env_path)
            size = st.st_size
            t = st.st_mtime
            info = self.hdfs.info(fn)
            if info['size'] == size and t < info['last_mod']:
                return False
            else:
                return True
        else:
            return True<|MERGE_RESOLUTION|>--- conflicted
+++ resolved
@@ -102,10 +102,7 @@
 
         self.KNIT_HOME = knit_home
         self.upload_always = upload_always
-<<<<<<< HEAD
-=======
         self.lang = self.conf.get('lang', 'C.UTF-8')
->>>>>>> d8646cb7
         self.hdfs_home = hdfs_home or self.conf.get(
             'dfs.user.home.base.dir', '/user/' + self.conf['user'])
 
