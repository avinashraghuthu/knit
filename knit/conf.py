--- conflicted
+++ resolved
@@ -53,13 +53,7 @@
 DEFAULT_KNIT_HOME = os.environ.get('KNIT_HOME') or java_lib_dir
 
 # standard defaults
-<<<<<<< HEAD
 DEFAULTS = {'rm': 'localhost',
-=======
-DEFAULTS = {'nn': 'localhost',
-            'nn_port': 8020,
-            'rm': 'localhost',
->>>>>>> d8646cb7
             'rm_port': 8088,
             'rm_port_https': 8090,
             'replication_factor': 3,
@@ -88,24 +82,6 @@
     replication_factor = config.get('dfs.replication',
                                     DEFAULTS['replication_factor'])
 
-<<<<<<< HEAD
-=======
-    # namenode and port
-    if 'dfs.nameservices' in config:
-        # HA override
-        nn_text = config['dfs.nameservices'].split(',', 1)[0]
-        nn, nn_port = get_host_port(nn_text)
-    elif 'dfs.namenode.rpc-address' in config:
-        # name node address
-        nn, nn_port = get_host_port(config['dfs.namenode.rpc-address'])
-    elif 'fs.defaultFS' in config:
-        # default FS in 'core'
-        nn, nn_port = get_host_port(config['fs.defaultFS'])
-    else:
-        nn = DEFAULTS['nn']
-        nn_port = DEFAULTS['nn_port']
-
->>>>>>> d8646cb7
     # resourcemanager and port
     if 'yarn.resourcemanager.webapp.address' in config:
         rm_addr = config['yarn.resourcemanager.webapp.address']
@@ -123,11 +99,6 @@
 
     return {'user': user,
             'replication_factor': replication_factor,
-<<<<<<< HEAD
-=======
-            'nn': nn,
-            'nn_port': nn_port,
->>>>>>> d8646cb7
             'rm': rm,
             'rm_port': rm_port,
             'rm_port_https': rm_port_https}
@@ -160,11 +131,6 @@
 def find_config_files():
     """Look for config files in common places"""
 
-<<<<<<< HEAD
-=======
-    hdfs_site = 'hdfs-site.xml'
-
->>>>>>> d8646cb7
     # Find the configuration directory
     if 'LIBHDFS3_CONF' in os.environ:
         error_if_path_missing('LIBHDFS3_CONF')
@@ -180,7 +146,7 @@
         for loc in ['/etc/hadoop/conf']:
             if os.path.exists(loc):
                 fns = os.listdir(loc)
-                if hdfs_site in fns:
+                if 'core-site.xml' in fns:
                     confd = loc
                     break
         else:
@@ -188,12 +154,7 @@
             confd = os.getcwd()
 
     configs = {'yarn': 'yarn-site.xml',
-<<<<<<< HEAD
                'core': 'core-site.xml'}
-=======
-               'core': 'core-site.xml',
-               'hdfs': hdfs_site}
->>>>>>> d8646cb7
     paths = {}
 
     for name, f in configs.items():
@@ -230,12 +191,6 @@
             _cached_config = DEFAULTS.copy()
             return DEFAULTS.copy()
 
-<<<<<<< HEAD
-=======
-        # Ensure that LIBHDFS3_CONF points to the hdfs config file
-        os.environ['LIBHDFS3_CONF'] = paths['hdfs']
-
->>>>>>> d8646cb7
         # Load and merge all config files
         config = {}
         for path in paths.values():
